--- conflicted
+++ resolved
@@ -37,12 +37,9 @@
                 <directory suffix="Exception.php">./src/Aws/CloudSearchDomain/Exception</directory>
                 <directory suffix="Exception.php">./src/Aws/CloudTrail/Exception</directory>
                 <directory suffix="Exception.php">./src/Aws/CloudWatch/Exception</directory>
-<<<<<<< HEAD
                 <directory suffix="Exception.php">./src/Aws/CognitoIdentity/Exception</directory>
                 <directory suffix="Exception.php">./src/Aws/CognitoSync/Exception</directory>
-=======
                 <directory suffix="Exception.php">./src/Aws/CloudWatchLogs/Exception</directory>
->>>>>>> ee302ac6
                 <directory suffix="Exception.php">./src/Aws/DataPipeline/Exception</directory>
                 <directory suffix="Exception.php">./src/Aws/DirectConnect/Exception</directory>
                 <directory suffix="Exception.php">./src/Aws/DynamoDb/Exception</directory>
